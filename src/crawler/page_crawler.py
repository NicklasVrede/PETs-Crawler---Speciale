--- conflicted
+++ resolved
@@ -101,7 +101,6 @@
         except Exception as e:
             print(f"Error during cache population: {e}")
 
-<<<<<<< HEAD
     async def _setup_browser(self, p, user_data_dir, full_extension_path, headless, viewport):
         """Setup browser with context"""
         return await p.chromium.launch_persistent_context(
@@ -143,62 +142,12 @@
                 await asyncio.sleep(1)
             except Exception as e:
                 print(f"Note: Could not clear page storage: {e}")
-=======
-    async def launch_browser(self, user_data_dir=None, full_extension_path=None, headless=False):
-        """Launch a browser with the specified settings"""
-        playwright = await async_playwright().start()
-        
-        # Prepare browser arguments for extensions if needed
-        browser_args = []
-        if full_extension_path:
-            browser_args.append(f"--disable-extensions-except={full_extension_path}")
-            browser_args.append(f"--load-extension={full_extension_path}")
-        
-        # Different launch method based on whether we need a user data directory
-        if user_data_dir:
-            # Use launch_persistent_context when a user data directory is specified
-            browser_context = await playwright.chromium.launch_persistent_context(
-                user_data_dir=user_data_dir,
-                headless=headless,
-                args=browser_args
-            )
-            # Store reference to the playwright instance
-            browser_context._playwright = playwright
-            # For consistent API, return an object with a similar structure to what we'd get from launch()
-            # This creates a browser-like object with a new_context method that just returns the persistent context
-            class BrowserWrapper:
-                def __init__(self, context, playwright):
-                    self.context = context
-                    self._playwright = playwright
-                    
-                async def close(self):
-                    await self.context.close()
-                    
-                async def new_context(self, **kwargs):
-                    # Just return the existing context since we're using a persistent context
-                    return self.context
-            
-            return BrowserWrapper(browser_context, playwright)
-        else:
-            # Standard launch for cases without a user data directory
-            browser = await playwright.chromium.launch(
-                headless=headless,
-                args=browser_args
-            )
-            browser._playwright = playwright
-            return browser
->>>>>>> 7beb5d1a
 
     async def crawl_site(self, domain, user_data_dir=None, full_extension_path=None, headless=False, viewport=None):
         """Crawl a website multiple times to analyze cookie persistence"""
         self.base_domain = domain.lower().replace('www.', '')
         visit_results = []
-<<<<<<< HEAD
-
-=======
-        browser = None
-        
->>>>>>> 7beb5d1a
+
         # Load pre-collected URLs
         urls = await self._load_pre_collected_urls(domain)
         if not urls:
@@ -241,7 +190,6 @@
             print(f"ERROR: No pre-collected URLs found for {domain}")
             return None
         if self.verbose:
-<<<<<<< HEAD
             print(f"Loaded {len(urls)} pre-collected URLs for {domain}")
         return urls
 
@@ -295,162 +243,6 @@
 
     async def _collect_visit_results(self, visit, visited_in_this_cycle):
         """Collect and structure the results of each visit"""
-=======
-            tqdm.write(f"Loaded {len(urls)} pre-collected URLs for {domain}")
-        
-        try:
-            # Calculate total pages to visit across all visits
-            total_pages = len(urls) * self.visits
-            
-            # Create progress bar if show_progress is True
-            pbar = None
-            if self.show_progress:
-                pbar = tqdm(total=total_pages, desc=f"Visiting {domain}", unit="page")
-            
-            # Multiple visits to analyze cookie persistence
-            for visit in range(1, self.visits + 1):
-                # Launch the browser for each visit
-                try:
-                    # Use our helper function to launch the browser
-                    browser = await self.launch_browser(
-                        user_data_dir=user_data_dir,
-                        full_extension_path=full_extension_path,
-                        headless=headless
-                    )
-                    
-                    # Create a new context with the desired viewport
-                    context = await browser.new_context(
-                        viewport=viewport or {"width": 1280, "height": 800}
-                    )
-                    
-                    # Initialize list to keep track of visited URLs in this cycle
-                    visited_in_this_cycle = []
-                    
-                    # Reset monitors for each visit
-                    self.monitors['network'] = NetworkMonitor(verbose=self.verbose)
-                    self.monitors['storage'] = StorageMonitor(verbose=self.verbose)
-                    self.monitors['fingerprint'] = FingerprintCollector(verbose=self.verbose)
-                    
-                    # Update progress bar description to show current visit
-                    if pbar:
-                        pbar.set_description(f"Visiting {domain} (visit {visit}/{self.visits})")
-                    
-                    # After creating the context but before navigating,
-                    # explicitly set up network monitoring:
-                    for page in context.pages:
-                        await self.monitors['network'].setup_monitoring(page, visit_number=visit)
-                    
-                    # Visit each URL in the list
-                    for url in urls:
-                        try:
-                            # Create a new page
-                            page = await context.new_page()
-                            
-                            try:
-                                # Set up page monitors - properly handle different monitor interfaces
-                                for name, monitor in self.monitors.items():
-                                    if name == 'storage':
-                                        # For storage monitor, pass the visit number to capture_snapshot
-                                        # but not to setup_monitoring
-                                        if hasattr(monitor, 'setup_monitoring'):
-                                            await monitor.setup_monitoring(page)
-                                    elif name == 'fingerprint':
-                                        # For fingerprint monitor, it needs the visit for setup
-                                        if hasattr(monitor, 'setup_monitoring'):
-                                            await monitor.setup_monitoring(page, visit)
-                                    elif hasattr(monitor, 'setup_page'):
-                                        await monitor.setup_page(page, self.base_domain)
-                                
-                                # Go to the URL with a timeout
-                                try:
-                                    response = await page.goto(
-                                        url,
-                                        timeout=30000,
-                                        wait_until="domcontentloaded"
-                                    )
-                                except Exception as e:
-                                    tqdm.write(f"\nError navigating to {url}: {e}")
-                                    visited_in_this_cycle.append({"original": url, "error": str(e)})
-                                    if pbar:
-                                        pbar.update(1)
-                                    await page.close()
-                                    continue
-                                
-                                # Record the final URL (after redirects)
-                                final_url = page.url
-                                visited_in_this_cycle.append({"original": url, "final": final_url})
-                                
-                                # Storage monitor needs the visit number during capture
-                                await self.monitors['storage'].capture_snapshot(page, visit_number=visit)
-                                await self.user_simulator.simulate_interaction(page, self.base_domain)
-                                
-                                # Update progress bar if it exists
-                                if pbar:
-                                    pbar.update(1)
-                                    
-                            finally:
-                                # Make sure page is closed
-                                try:
-                                    await page.close()
-                                except Exception:
-                                    # Page might already be closed, ignore errors
-                                    pass
-                            
-                        except Exception as e:
-                            tqdm.write(f"\nError handling page for {url}: {e}")
-                            visited_in_this_cycle.append({"original": url, "error": str(e)})
-                            # Update progress bar if it exists
-                            if pbar:
-                                pbar.update(1)
-                    
-                    visit_results.append({
-                        'visit_number': visit,
-                        'network': self.monitors['network'].get_network_data(),
-                        'statistics': self.monitors['network'].get_statistics(),
-                        'storage': self.monitors['storage'].get_results(),
-                        'fingerprinting': self.monitors['fingerprint'].get_results_for_visit(visit)
-                        if hasattr(self.monitors['fingerprint'], 'get_results_for_visit') 
-                        else self.monitors['fingerprint'].get_results(),
-                        'visited_urls': visited_in_this_cycle
-                    })
-                    
-                    # Close the context at the end of this visit
-                    await context.close()
-                    
-                except Exception as e:
-                    tqdm.write(f"\nError during visit {visit}: {e}")
-                finally:
-                    # Make sure browser is closed
-                    if browser:
-                        try:
-                            # Close the playwright instance too
-                            playwright = getattr(browser, '_playwright', None)
-                            await browser.close()
-                            if playwright:
-                                await playwright.stop()
-                        except Exception as e:
-                            # Browser might already be closed, ignore errors
-                            if self.verbose:
-                                print(f"Error closing browser: {e}")
-                    browser = None
-        
-        finally:
-            # Close progress bar if it exists
-            if pbar:
-                pbar.close()
-            
-            # Make sure browser is closed (redundant but safe)
-            if browser:
-                try:
-                    playwright = getattr(browser, '_playwright', None)
-                    await browser.close()
-                    if playwright:
-                        await playwright.stop()
-                except Exception:
-                    # Ignore errors during final cleanup
-                    pass
-        
->>>>>>> 7beb5d1a
         return {
             'visit_number': visit,
             'network': self.monitors['network'].get_results()['network_data'],
