--- conflicted
+++ resolved
@@ -312,12 +312,7 @@
         # Get the URLs, limited to count
         pages = data['pages'][:count]
         
-<<<<<<< HEAD
         #print(f"Loaded top {len(pages)} pages for {domain} from {filename}")
-=======
-        if verbose:
-            tqdm.write(f"Loaded top {len(pages)} pages for {domain} from {filename}")
->>>>>>> 7beb5d1a
         return pages
     except FileNotFoundError:
         if verbose:
